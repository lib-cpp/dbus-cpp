/*
 * Copyright © 2012 Canonical Ltd.
 *
 * This program is free software: you can redistribute it and/or modify it
 * under the terms of the GNU Lesser General Public License version 3,
 * as published by the Free Software Foundation.
 *
 * This program is distributed in the hope that it will be useful,
 * but WITHOUT ANY WARRANTY; without even the implied warranty of
 * MERCHANTABILITY or FITNESS FOR A PARTICULAR PURPOSE.  See the
 * GNU Lesser General Public License for more details.
 *
 * You should have received a copy of the GNU Lesser General Public License
 * along with this program.  If not, see <http://www.gnu.org/licenses/>.
 *
 * Authored by: Thomas Voß <thomas.voss@canonical.com>
 */
#ifndef CORE_DBUS_SIGNAL_H_
#define CORE_DBUS_SIGNAL_H_

#include <core/dbus/match_rule.h>
#include <core/dbus/message.h>
#include <core/dbus/visibility.h>


#include <functional>
#include <memory>
#include <mutex>
#include <string>
#include <list>

namespace core
{
namespace dbus
{
class Object;

template<typename T>
struct is_not_void
{
    static const bool value = true;
};

template<>
struct is_not_void<void>
{
    static const bool value = false;
};

/**
 * @brief Template class Signal models a type-safe DBus signal.
 * @tparam SignalDescription Needs to be a model of concept SignalDescription.
 * @tparam Argument The type of the argument that is emitted by this signal.
 */
template<typename SignalDescription, typename Argument = void>
class Signal
{
public:
    typedef std::shared_ptr<Signal<SignalDescription, void>> Ptr;

    /**
     * @brief Handler defines the function signature for change callbacks.
     */
    typedef std::function<void()> Handler;

    /**
     * @brief SubscriptionToken is a type that refers to a signal-slot connection.
     */
    typedef typename std::list<Handler>::iterator SubscriptionToken;

    inline ~Signal() noexcept;

    /**
      * @brief Emits the signal.
      */
    inline void emit(void);

    /**
     * @brief connect creates a connection to the provided handler.
     * @param h The handler to be invoked when the signal is emitted.
     * @return A token that corresponds to the signal-slot connection.
     */
    inline SubscriptionToken connect(const Handler& h);

    /**
     * @brief disconnect releases a signal-slot connection
     * @param token Refers to the signal-slot connection that should be released.
     */
    inline void disconnect(const SubscriptionToken& token);

    inline const core::Signal<void>& about_to_be_destroyed() const;

protected:
    friend class Object;

    inline static std::shared_ptr<Signal<SignalDescription, void>>
    make_signal(
       const std::shared_ptr<Object>& parent,
       const std::string& interface,
       const std::string& name);

private:
    inline Signal(const std::shared_ptr<Object>& parent,
                  const std::string& interface,
                  const std::string& name);

    void operator()(const Message::Ptr&);

    std::shared_ptr<Object> parent;
    std::string interface;
    std::string name;
    MatchRule rule;
    std::mutex handlers_guard;
    std::list<Handler> handlers;
    core::Signal<void> signal_about_to_be_destroyed;
};

/**
 * @brief Template class Signal models a type-safe DBus signal.
 * @tparam SignalDescription Needs to be a model of concept SignalDescription.
 * @tparam Argument The type of the argument that is emitted by this signal.
 */
template<typename SignalDescription>
class Signal<
    SignalDescription,
    typename std::enable_if<
    is_not_void<typename SignalDescription::ArgumentType>::value,
    typename SignalDescription::ArgumentType>::type
    >
{
public:    
    typedef std::shared_ptr<Signal<SignalDescription, typename SignalDescription::ArgumentType>> Ptr;

    /**
     * @brief Handler defines the function signature for change callbacks.
     */
    typedef std::function<void(const typename SignalDescription::ArgumentType&)> Handler;

    /**
     * @brief SubscriptionToken is a type that refers to a signal-slot connection.
     */
    typedef typename std::multimap<MatchRule::MatchArgs, Handler>::iterator SubscriptionToken;

    inline ~Signal() noexcept;

    /**
      * @brief Emits the signal with the provided argument.
      * @param [in] arg The parameter to be passed over to handlers.
      */
    inline void emit(const typename SignalDescription::ArgumentType& arg);

    /**
     * @brief connect creates a connection to the provided handler.
     * @param h The handler to be invoked when the signal is emitted.
     * @return A token that corresponds to the signal-slot connection.
     */
    inline SubscriptionToken connect(const Handler& h);

    inline SubscriptionToken connect_with_match_args(const Handler& h, const MatchRule::MatchArgs& match_args);

    /**
     * @brief disconnect releases a signal-slot connection
     * @param token Refers to the signal-slot connection that should be released.
     */
    inline void disconnect(const SubscriptionToken& token);

    inline const core::Signal<void>& about_to_be_destroyed() const;
protected:
    friend class Object;

    inline static std::shared_ptr<Signal<SignalDescription,typename SignalDescription::ArgumentType>>
    make_signal(
        const std::shared_ptr<Object>& parent,
        const std::string& interface,
        const std::string& name);

private:
    inline Signal(
        const std::shared_ptr<Object>& parent,
        const std::string& interface,
        const std::string& name);

    inline void operator()(const Message::Ptr&) noexcept;

    struct ORG_FREEDESKTOP_DBUS_DLL_LOCAL Shared
    {
        Shared(
            const std::shared_ptr<Object>& parent, 
            const std::string& interface, 
            const std::string& name);

        typename SignalDescription::ArgumentType value;
        std::shared_ptr<Object> parent;
        std::string interface;
        std::string name;
        MatchRule rule;
        std::mutex handlers_guard;
<<<<<<< HEAD
        std::multimap<MatchRule::MatchArgs, Handler> handlers;
=======
        std::list<Handler> handlers;
        core::Signal<void> signal_about_to_be_destroyed;
>>>>>>> 75ab2c32
    };
    std::shared_ptr<Shared> d;
};
}
}

#include "impl/signal.h"

#endif // CORE_DBUS_SIGNAL_H_<|MERGE_RESOLUTION|>--- conflicted
+++ resolved
@@ -18,10 +18,11 @@
 #ifndef CORE_DBUS_SIGNAL_H_
 #define CORE_DBUS_SIGNAL_H_
 
+#include <core/signal.h>
+
 #include <core/dbus/match_rule.h>
 #include <core/dbus/message.h>
 #include <core/dbus/visibility.h>
-
 
 #include <functional>
 #include <memory>
@@ -195,12 +196,8 @@
         std::string name;
         MatchRule rule;
         std::mutex handlers_guard;
-<<<<<<< HEAD
         std::multimap<MatchRule::MatchArgs, Handler> handlers;
-=======
-        std::list<Handler> handlers;
         core::Signal<void> signal_about_to_be_destroyed;
->>>>>>> 75ab2c32
     };
     std::shared_ptr<Shared> d;
 };
