<<<<<<< HEAD
dbus-cpp (3.0.0+14.10.20140709.2-0ubuntu1) utopic; urgency=low

  [ Ubuntu daily release ]
  * New rebuild forced

  [ Antti Kaijanmäki ]
  * Fix read-only property PropertiesChanged updates. (LP: #1339589)

 -- Ubuntu daily release <ps-jenkins@lists.canonical.com>  Wed, 09 Jul 2014 10:15:33 +0000
=======
dbus-cpp (3.1.0-0ubuntu1) UNRELEASED; urgency=medium

  * Provide a new make_executor method to allow to pass the io_service.

 -- Manuel de la Pena <manuel.delapena@canonical.com>  Thu, 05 Jun 2014 13:53:45 +0200
>>>>>>> 2c491758

dbus-cpp (3.0.0+14.10.20140612-0ubuntu1) utopic; urgency=low

  [ Manuel de la Peña ]
  * Provide useful macros to be used by developers so that less code has
    to be written to define methods, properties and signals.

 -- Ubuntu daily release <ps-jenkins@lists.canonical.com>  Thu, 12 Jun 2014 11:08:49 +0000

dbus-cpp (3.0.0+14.10.20140604-0ubuntu1) utopic; urgency=low

  [ Jussi Pakkanen ]
  * Remove unnecessary std::moves in return statements.

 -- Ubuntu daily release <ps-jenkins@lists.canonical.com>  Wed, 04 Jun 2014 07:29:10 +0000

dbus-cpp (3.0.0+14.10.20140507-0ubuntu1) utopic; urgency=medium

  [ Thomas Voß ]
  * Version bump, switching to GCC 4.8.

  [ Ubuntu daily release ]
  * New rebuild forced

 -- Ubuntu daily release <ps-jenkins@lists.canonical.com>  Wed, 07 May 2014 09:54:12 +0000

dbus-cpp (2.0.0+14.04.20140326-0ubuntu1) trusty; urgency=low

  * New rebuild forced

 -- Ubuntu daily release <ps-jenkins@lists.canonical.com>  Wed, 26 Mar 2014 18:03:49 +0000

dbus-cpp (2.0.0+14.04.20140322-0ubuntu1) trusty; urgency=low

  [ CI bot ]
  * Resync trunk

  [ Robert Bruce Park ]
  * Do not build-dep explicitly on specific g++ version for ppc64-el.

  [ thomas-voss ]
  * Do not build-dep explicitly on specific g++ version for ppc64-el.

 -- Ubuntu daily release <ps-jenkins@lists.canonical.com>  Sat, 22 Mar 2014 09:42:35 +0000

dbus-cpp (2.0.0+14.04.20140310-0ubuntu1) trusty; urgency=medium

  [ Pete Woods ]
  * Change the way signals register match rules -> ABI version bump
  * Mark symbols that only appear when built under Jenkins as optional.

  [ Ubuntu daily release ]
  * debian/*symbols: auto-update new symbols to released version
  * New rebuild forced

  [ thomas-voss ]
  * Make sure that signals call about_to_be_destroyed. Make
    core::dbus::Signal report that it is about to be destructed. Add a
    thread-safe lifetime constrained object cache & accompanying tests.
  * Add dbus as runtime dependency for libdbus-cpp-dev. (LP: #1272191)
  * Don't exit on dbus connection close.
  * Remove local versions of cross-process-sync and fork-and-run.
  * Switch to release build type for production builds.
  * Small adjustments to the symbols file.
  * Try to create symbols files for each architecture, not caring for
    too much redundancy. It's really hard to maintain those otherwise.
  * Add a test for racyness and provide an alternative to _and_block.

  [ Antti Kaijanmäki ]
  * Fix stack corruption in core::dbus::Message::pop_boolean().
  * Fix Signal::emit().
  * Fix deadlock in MessageRouter.

  [ Łukasz 'sil2100' Zemczak ]
  * Try to create symbols files for each architecture, not caring for
    too much redundancy. It's really hard to maintain those otherwise.

 -- Ubuntu daily release <ps-jenkins@lists.canonical.com>  Mon, 10 Mar 2014 09:20:09 +0000

dbus-cpp (1.0.0+14.04.20140123.1-0ubuntu1) trusty; urgency=medium

  [ Thomas Voß ]
  * Force compilation against GCC 4.7. Account for toolchain differences.

  [ Łukasz 'sil2100' Zemczak ]
  * Drop symbols file as a last minute decision. The ABI is not stable and
    different between architectures. This change won't be merged in trunk.
    shlibs -V is used in the meantime.

 -- Lukasz 'sil2100' Zemczak <lukasz.zemczak@canonical.com>  Wed, 05 Feb 2014 13:42:44 +0000

dbus-cpp (1.0.0+14.04.20140123-0ubuntu1) trusty; urgency=low

  [ Thomas Voß ]
  * Manual version bump.

  [ Ubuntu daily release ]
  * debian/*symbols: auto-update new symbols to released version

  [ thomas-voss ]
  * Update fork_and_run method ensuring that the test process does not
    get corrupted. Fix emission of signals carrying values. Remove
    duplicate setup of message handler for get and set on property.
  * Fix property handling. Fix pkgconfig setup to make sure that clients
    of the library correctly link to it.
  * Add fixture for testing purposes.
  * Fix map decoding.
  * Make sure that the map is cleared initially.
  * Make sure that expectations not being met fails cross-process test
    cases. Add a class SigTermCatcher to ease cross-process testing.
  * Add operator!= for types::ObjectPath.
  * Fix signal creation to always return unique instances. Add test case
    to prevent from regressions.
  * Clean up patch and augment test case. Refactor Variant to rely on an
    encoder and decoder functor.
  * Switch type for ArgumentType::byte to std::uint8_t as per DBus spec.
    (LP: #1270843)
  * Add test-cases for same object, same interface, different & same
    member signals.
  * Add sender to match rule for event filtering.
  * Add a thread-safe lifetime constrained object cache & accompanying
    tests.
  * Fix paths to default system and session bus config files.

  [ Antti Kaijanmäki ]
  * Add Object::path() to get the ObjectPath for an Object.
  * Fix signal creation to always return unique instances. Add test case
    to prevent from regressions.

  [ Łukasz 'sil2100' Zemczak ]
  * Merge all symbols file into one file with arch-conditional symbols
    in it. It should be good this way.

  [ Ubuntu daily release ]
  * Automatic snapshot from revision 31

 -- Ubuntu daily release <ps-jenkins@lists.canonical.com>  Thu, 23 Jan 2014 15:53:27 +0000

dbus-cpp (0.0.1+13.10.20130904-0ubuntu2) trusty; urgency=low

  * No change rebuild for Boost 1.54 transition.

 -- Dmitrijs Ledkovs <xnox@ubuntu.com>  Mon, 21 Oct 2013 14:52:42 +0100

dbus-cpp (0.0.1+13.10.20130904-0ubuntu1) saucy; urgency=low

  [ thomas-voss ]
  * Drop lcov dependency. (LP: #1218896)

  [ Ubuntu daily release ]
  * Automatic snapshot from revision 12

 -- Ubuntu daily release <ps-jenkins@lists.canonical.com>  Wed, 04 Sep 2013 02:32:09 +0000

dbus-cpp (0.0.1daily13.06.18-0ubuntu1) saucy; urgency=low

  * Automatic snapshot from revision 10

 -- Ubuntu daily release <ps-jenkins@lists.canonical.com>  Tue, 18 Jun 2013 02:02:20 +0000

dbus-cpp (0.0.1daily13.06.17-0ubuntu1) saucy; urgency=low

  * Automatic snapshot from revision 9

 -- Ubuntu daily release <ps-jenkins@lists.canonical.com>  Mon, 17 Jun 2013 02:02:03 +0000

dbus-cpp (0.0.1daily13.06.14.1-0ubuntu1) saucy; urgency=low

  [ Łukasz 'sil2100' Zemczak ]
  * debian/rules, debian/control, debian/compat, debian/copyright:
    - Modifications related to compliance with our packaging standards
  * Disable tests during build for powerpc, as those are currently broken
  * Automatic snapshot from revision 5 (bootstrap)

  [ Timo Jyrinki ]
  * Add copyright headers, fix lintian errors, use @ubuntu.com
    maintainer address, enable multi-arch.

  [ Ubuntu daily release ]
  * Automatic snapshot from revision 8

 -- Ubuntu daily release <ps-jenkins@lists.canonical.com>  Fri, 14 Jun 2013 15:25:24 +0000

dbus-cpp (0.0.1-0ubuntu1) raring; urgency=low

  * Initial release

 -- Thomas Voß <thomas.voss@canonical.com>  Mon, 06 May 2013 11:43:05 +0200<|MERGE_RESOLUTION|>--- conflicted
+++ resolved
@@ -1,4 +1,9 @@
-<<<<<<< HEAD
+dbus-cpp (3.1.0-0ubuntu1) UNRELEASED; urgency=medium
+
+  * Provide a new make_executor method to allow to pass the io_service.
+
+ -- Manuel de la Pena <manuel.delapena@canonical.com>  Thu, 05 Jun 2014 13:53:45 +0200
+
 dbus-cpp (3.0.0+14.10.20140709.2-0ubuntu1) utopic; urgency=low
 
   [ Ubuntu daily release ]
@@ -8,13 +13,6 @@
   * Fix read-only property PropertiesChanged updates. (LP: #1339589)
 
  -- Ubuntu daily release <ps-jenkins@lists.canonical.com>  Wed, 09 Jul 2014 10:15:33 +0000
-=======
-dbus-cpp (3.1.0-0ubuntu1) UNRELEASED; urgency=medium
-
-  * Provide a new make_executor method to allow to pass the io_service.
-
- -- Manuel de la Pena <manuel.delapena@canonical.com>  Thu, 05 Jun 2014 13:53:45 +0200
->>>>>>> 2c491758
 
 dbus-cpp (3.0.0+14.10.20140612-0ubuntu1) utopic; urgency=low
 
