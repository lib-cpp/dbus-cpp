<<<<<<< HEAD
dbus-cpp (5.0.0+15.10.20151022.1-0ubuntu1) wily; urgency=medium

  * Fix signal emission on dbus::ServiceWatcher.

 -- Thomas Voß <ci-train-bot@canonical.com>  Thu, 22 Oct 2015 07:17:01 +0000

dbus-cpp (5.0.0+15.10.20151021.1-0ubuntu1) wily; urgency=medium

  [ CI Train Bot ]
  * No-change rebuild.

 -- Thomas Voß <ci-train-bot@canonical.com>  Wed, 21 Oct 2015 08:00:51 +0000

dbus-cpp (5.0.0-0ubuntu3) wily; urgency=medium

  * Bump revision as the archive has 5.0.0-0ubuntu2

 -- Thomas Voß <thomas.voss@canonical.com>  Tue, 20 Oct 2015 17:03:52 +0200

dbus-cpp (5.0.0) wily; urgency=medium

  * Bump major revision to account for toolchain update. Fixes LP:#1452322

 -- Thomas Voß <thomas.voss@canonical.com>  Tue, 21 Jul 2015 12:36:46 +0200
=======
dbus-cpp (4.3.0+15.04.20151023-0ubuntu1) vivid; urgency=medium

  [ CI Train Bot ]
  * New rebuild forced.

  [ Thomas Voß ]
  * Do not cache emitted values for stub signals. (LP: #1509285)

 -- Jim Hodapp <ci-train-bot@canonical.com>  Fri, 23 Oct 2015 10:01:27 +0000

dbus-cpp (4.3.0+15.04.20151020-0ubuntu1) vivid; urgency=medium

  [ Manuel de la Pena ]
  * Ensure that the signals are correctly emitted for when the services
    appear and go.

 -- Thomas Voß <ci-train-bot@canonical.com>  Tue, 20 Oct 2015 10:55:11 +0000
>>>>>>> f2a7e26f

dbus-cpp (4.3.0+15.04.20150505-0ubuntu1) vivid; urgency=medium

  [ CI Train Bot ]
  * debian/libdbus-cpp4.symbols.32bit: update to released version.
  * debian/libdbus-cpp4.symbols.64bit: update to released version.

  [ Thomas Voß ]
  * core::dbus::Fixture: Provide access to the address of the spawned
    session/system bus instances.

 -- CI Train Bot <ci-train-bot@canonical.com>  Tue, 05 May 2015 08:24:49 +0000

dbus-cpp (4.3.0+15.04.20150415-0ubuntu1) vivid; urgency=medium

  [ Thomas Voß ]
  * DBus daemon lives in /usr/bin now.

 -- CI Train Bot <ci-train-bot@canonical.com>  Wed, 15 Apr 2015 09:51:18 +0000

dbus-cpp (4.3.0+15.04.20150123-0ubuntu1) vivid; urgency=low

  [ thomas-voss ]
  * We ref on construction, so decrement the ref count by 1 to 1 prior
    to returning. (LP: #1396985)

 -- Ubuntu daily release <ps-jenkins@lists.canonical.com>  Fri, 23 Jan 2015 09:56:06 +0000

dbus-cpp (4.3.0+15.04.20141110-0ubuntu1) vivid; urgency=medium

  [ Thomas Voss ]
  * Ensure Signal<void>::~Signal is exception safe.

 -- Ubuntu daily release <ps-jenkins@lists.canonical.com>  Mon, 10 Nov 2014 12:31:09 +0000

dbus-cpp (4.2.0+15.04.20141105-0ubuntu1) vivid; urgency=medium

  [ Thomas Voss ]
  * Make core::dbus::Signal::~Signal respect the noexcept guarantee.

 -- Ubuntu daily release <ps-jenkins@lists.canonical.com>  Wed, 05 Nov 2014 07:51:06 +0000

dbus-cpp (4.1.0+15.04.20141104-0ubuntu1) vivid; urgency=low

  * New rebuild forced

 -- Ubuntu daily release <ps-jenkins@lists.canonical.com>  Tue, 04 Nov 2014 04:23:34 +0000

dbus-cpp (4.1.0+14.10.20141031~rtm-0ubuntu1) 14.09; urgency=low

  [ thomas-voss ]
  * Relax timeout on org.freedesktop.Properties::{GetAll, Get, Set}.
    with timeout set to 30 sec (LP: #1361642)

  [ Kevin Gunn ]
  * Relax timeout on org.freedesktop.Properties::{GetAll, Get, Set}.
    with timeout set to 30 sec (LP: #1361642)

 -- Ubuntu daily release <ps-jenkins@lists.canonical.com>  Fri, 31 Oct 2014 07:51:25 +0000

dbus-cpp (4.1.0+14.10.20141030~rtm-0ubuntu1) 14.09; urgency=medium

  [ Thomas Voss ]
  * Ensure that dead objects are correctly cleaning up their connections to the signal router.
  * Robustify against dangling objects. 

 -- Ubuntu daily release <ps-jenkins@lists.canonical.com>  Thu, 30 Oct 2014 14:01:09 +0000

dbus-cpp (4.0.0+14.10.20141006-0ubuntu1) utopic; urgency=low

  [ thomas-voss ]
  * Fix another race when setting up a pending call notification on
    another thread than the one driving the event loop. Introduce an
    option to enable sanitizers.

 -- Ubuntu daily release <ps-jenkins@lists.canonical.com>  Mon, 06 Oct 2014 15:55:53 +0000

dbus-cpp (4.0.0+14.10.20141002.1-0ubuntu1) utopic; urgency=low

  [ thomas-voss ]
  * Always unref pending calls, add load test to ensure correct
    behavior. Make sure that timeouts are never notified after
    destruction. (LP: #1367836)

 -- Ubuntu daily release <ps-jenkins@lists.canonical.com>  Thu, 02 Oct 2014 20:49:03 +0000

dbus-cpp (4.0.0+14.10.20140917-0ubuntu1) utopic; urgency=low

  [ thomas-voss ]
  * Factor out dbus-specific environment variable names into compile-
    time constants. Make sure that environment variables are unset prior
    to setting.

 -- Ubuntu daily release <ps-jenkins@lists.canonical.com>  Wed, 17 Sep 2014 11:47:45 +0000

dbus-cpp (4.0.0+14.10.20140909-0ubuntu1) utopic; urgency=low

  [ thomas-voss ]
  * Make sure that signature for int64 types is calculated correctly.

 -- Ubuntu daily release <ps-jenkins@lists.canonical.com>  Tue, 09 Sep 2014 18:31:44 +0000

dbus-cpp (4.0.0+14.10.20140808-0ubuntu1) utopic; urgency=low

  [ thomas-voss ]
  * Ensure that property changed signals are only subscribed to once.

 -- Ubuntu daily release <ps-jenkins@lists.canonical.com>  Fri, 08 Aug 2014 02:05:51 +0000

dbus-cpp (4.0.0+14.10.20140730-0ubuntu1) utopic; urgency=low

  [ Ubuntu daily release ]
  * debian/libdbus-cpp4.symbols.32bit: auto-update to released version
  * debian/libdbus-cpp4.symbols.64bit: auto-update to released version

  [ thomas-voss ]
  * Make sure that dbus daemon instances fired up for testing are torn
    down after a configurable timeout. (LP: #1326200)
  * Make sure that core::dbus::Service::Service(...) interprets return
    values of dbus_bus_request_name correctly. (LP: #1329211)

 -- Ubuntu daily release <ps-jenkins@lists.canonical.com>  Wed, 30 Jul 2014 16:12:30 +0000

dbus-cpp (4.0.0+14.10.20140718-0ubuntu2) utopic; urgency=medium

  * No-change rebuild to get dbgsyms for all binaries onto
    ddebs.ubuntu.com

 -- Steve Langasek <steve.langasek@ubuntu.com>  Thu, 24 Jul 2014 12:12:39 -0700

dbus-cpp (4.0.0+14.10.20140718-0ubuntu1) utopic; urgency=medium

  [ Thomas Voß ]
  * Bump major revision and so name to account for toolchain update.

 -- Ubuntu daily release <ps-jenkins@lists.canonical.com>  Fri, 18 Jul 2014 12:24:18 +0000

dbus-cpp (3.1.0+14.10.20140716.1-0ubuntu1) utopic; urgency=medium

  [ Thomas Voß ]
  * Bumping revision to force build-dependency. 

 -- Ubuntu daily release <ps-jenkins@lists.canonical.com>  Wed, 16 Jul 2014 20:19:01 +0000

dbus-cpp (3.1.0+14.10.20140711-0ubuntu1) utopic; urgency=medium

  [ Manuel de la Pena ]
  * Provide a new make_executor method to allow to pass the io_service.

  [ Ubuntu daily release ]
  * debian/*symbols: auto-update new symbols to released version

 -- Ubuntu daily release <ps-jenkins@lists.canonical.com>  Fri, 11 Jul 2014 13:53:03 +0000

dbus-cpp (3.0.0+14.10.20140709.2-0ubuntu1) utopic; urgency=low

  [ Ubuntu daily release ]
  * New rebuild forced

  [ Antti Kaijanmäki ]
  * Fix read-only property PropertiesChanged updates. (LP: #1339589)

 -- Ubuntu daily release <ps-jenkins@lists.canonical.com>  Wed, 09 Jul 2014 10:15:33 +0000

dbus-cpp (3.0.0+14.10.20140612-0ubuntu1) utopic; urgency=low

  [ Manuel de la Peña ]
  * Provide useful macros to be used by developers so that less code has
    to be written to define methods, properties and signals.

 -- Ubuntu daily release <ps-jenkins@lists.canonical.com>  Thu, 12 Jun 2014 11:08:49 +0000

dbus-cpp (3.0.0+14.10.20140604-0ubuntu1) utopic; urgency=low

  [ Jussi Pakkanen ]
  * Remove unnecessary std::moves in return statements.

 -- Ubuntu daily release <ps-jenkins@lists.canonical.com>  Wed, 04 Jun 2014 07:29:10 +0000

dbus-cpp (3.0.0+14.10.20140507-0ubuntu1) utopic; urgency=medium

  [ Thomas Voß ]
  * Version bump, switching to GCC 4.8.

  [ Ubuntu daily release ]
  * New rebuild forced

 -- Ubuntu daily release <ps-jenkins@lists.canonical.com>  Wed, 07 May 2014 09:54:12 +0000

dbus-cpp (2.0.0+14.04.20140326-0ubuntu1) trusty; urgency=low

  * New rebuild forced

 -- Ubuntu daily release <ps-jenkins@lists.canonical.com>  Wed, 26 Mar 2014 18:03:49 +0000

dbus-cpp (2.0.0+14.04.20140322-0ubuntu1) trusty; urgency=low

  [ CI bot ]
  * Resync trunk

  [ Robert Bruce Park ]
  * Do not build-dep explicitly on specific g++ version for ppc64-el.

  [ thomas-voss ]
  * Do not build-dep explicitly on specific g++ version for ppc64-el.

 -- Ubuntu daily release <ps-jenkins@lists.canonical.com>  Sat, 22 Mar 2014 09:42:35 +0000

dbus-cpp (2.0.0+14.04.20140310-0ubuntu1) trusty; urgency=medium

  [ Pete Woods ]
  * Change the way signals register match rules -> ABI version bump
  * Mark symbols that only appear when built under Jenkins as optional.

  [ Ubuntu daily release ]
  * debian/*symbols: auto-update new symbols to released version
  * New rebuild forced

  [ thomas-voss ]
  * Make sure that signals call about_to_be_destroyed. Make
    core::dbus::Signal report that it is about to be destructed. Add a
    thread-safe lifetime constrained object cache & accompanying tests.
  * Add dbus as runtime dependency for libdbus-cpp-dev. (LP: #1272191)
  * Don't exit on dbus connection close.
  * Remove local versions of cross-process-sync and fork-and-run.
  * Switch to release build type for production builds.
  * Small adjustments to the symbols file.
  * Try to create symbols files for each architecture, not caring for
    too much redundancy. It's really hard to maintain those otherwise.
  * Add a test for racyness and provide an alternative to _and_block.

  [ Antti Kaijanmäki ]
  * Fix stack corruption in core::dbus::Message::pop_boolean().
  * Fix Signal::emit().
  * Fix deadlock in MessageRouter.

  [ Łukasz 'sil2100' Zemczak ]
  * Try to create symbols files for each architecture, not caring for
    too much redundancy. It's really hard to maintain those otherwise.

 -- Ubuntu daily release <ps-jenkins@lists.canonical.com>  Mon, 10 Mar 2014 09:20:09 +0000

dbus-cpp (1.0.0+14.04.20140123.1-0ubuntu1) trusty; urgency=medium

  [ Thomas Voß ]
  * Force compilation against GCC 4.7. Account for toolchain differences.

  [ Łukasz 'sil2100' Zemczak ]
  * Drop symbols file as a last minute decision. The ABI is not stable and
    different between architectures. This change won't be merged in trunk.
    shlibs -V is used in the meantime.

 -- Lukasz 'sil2100' Zemczak <lukasz.zemczak@canonical.com>  Wed, 05 Feb 2014 13:42:44 +0000

dbus-cpp (1.0.0+14.04.20140123-0ubuntu1) trusty; urgency=low

  [ Thomas Voß ]
  * Manual version bump.

  [ Ubuntu daily release ]
  * debian/*symbols: auto-update new symbols to released version

  [ thomas-voss ]
  * Update fork_and_run method ensuring that the test process does not
    get corrupted. Fix emission of signals carrying values. Remove
    duplicate setup of message handler for get and set on property.
  * Fix property handling. Fix pkgconfig setup to make sure that clients
    of the library correctly link to it.
  * Add fixture for testing purposes.
  * Fix map decoding.
  * Make sure that the map is cleared initially.
  * Make sure that expectations not being met fails cross-process test
    cases. Add a class SigTermCatcher to ease cross-process testing.
  * Add operator!= for types::ObjectPath.
  * Fix signal creation to always return unique instances. Add test case
    to prevent from regressions.
  * Clean up patch and augment test case. Refactor Variant to rely on an
    encoder and decoder functor.
  * Switch type for ArgumentType::byte to std::uint8_t as per DBus spec.
    (LP: #1270843)
  * Add test-cases for same object, same interface, different & same
    member signals.
  * Add sender to match rule for event filtering.
  * Add a thread-safe lifetime constrained object cache & accompanying
    tests.
  * Fix paths to default system and session bus config files.

  [ Antti Kaijanmäki ]
  * Add Object::path() to get the ObjectPath for an Object.
  * Fix signal creation to always return unique instances. Add test case
    to prevent from regressions.

  [ Łukasz 'sil2100' Zemczak ]
  * Merge all symbols file into one file with arch-conditional symbols
    in it. It should be good this way.

  [ Ubuntu daily release ]
  * Automatic snapshot from revision 31

 -- Ubuntu daily release <ps-jenkins@lists.canonical.com>  Thu, 23 Jan 2014 15:53:27 +0000

dbus-cpp (0.0.1+13.10.20130904-0ubuntu2) trusty; urgency=low

  * No change rebuild for Boost 1.54 transition.

 -- Dmitrijs Ledkovs <xnox@ubuntu.com>  Mon, 21 Oct 2013 14:52:42 +0100

dbus-cpp (0.0.1+13.10.20130904-0ubuntu1) saucy; urgency=low

  [ thomas-voss ]
  * Drop lcov dependency. (LP: #1218896)

  [ Ubuntu daily release ]
  * Automatic snapshot from revision 12

 -- Ubuntu daily release <ps-jenkins@lists.canonical.com>  Wed, 04 Sep 2013 02:32:09 +0000

dbus-cpp (0.0.1daily13.06.18-0ubuntu1) saucy; urgency=low

  * Automatic snapshot from revision 10

 -- Ubuntu daily release <ps-jenkins@lists.canonical.com>  Tue, 18 Jun 2013 02:02:20 +0000

dbus-cpp (0.0.1daily13.06.17-0ubuntu1) saucy; urgency=low

  * Automatic snapshot from revision 9

 -- Ubuntu daily release <ps-jenkins@lists.canonical.com>  Mon, 17 Jun 2013 02:02:03 +0000

dbus-cpp (0.0.1daily13.06.14.1-0ubuntu1) saucy; urgency=low

  [ Łukasz 'sil2100' Zemczak ]
  * debian/rules, debian/control, debian/compat, debian/copyright:
    - Modifications related to compliance with our packaging standards
  * Disable tests during build for powerpc, as those are currently broken
  * Automatic snapshot from revision 5 (bootstrap)

  [ Timo Jyrinki ]
  * Add copyright headers, fix lintian errors, use @ubuntu.com
    maintainer address, enable multi-arch.

  [ Ubuntu daily release ]
  * Automatic snapshot from revision 8

 -- Ubuntu daily release <ps-jenkins@lists.canonical.com>  Fri, 14 Jun 2013 15:25:24 +0000

dbus-cpp (0.0.1-0ubuntu1) raring; urgency=low

  * Initial release

 -- Thomas Voß <thomas.voss@canonical.com>  Mon, 06 May 2013 11:43:05 +0200<|MERGE_RESOLUTION|>--- conflicted
+++ resolved
@@ -1,4 +1,3 @@
-<<<<<<< HEAD
 dbus-cpp (5.0.0+15.10.20151022.1-0ubuntu1) wily; urgency=medium
 
   * Fix signal emission on dbus::ServiceWatcher.
@@ -23,7 +22,7 @@
   * Bump major revision to account for toolchain update. Fixes LP:#1452322
 
  -- Thomas Voß <thomas.voss@canonical.com>  Tue, 21 Jul 2015 12:36:46 +0200
-=======
+
 dbus-cpp (4.3.0+15.04.20151023-0ubuntu1) vivid; urgency=medium
 
   [ CI Train Bot ]
@@ -41,7 +40,6 @@
     appear and go.
 
  -- Thomas Voß <ci-train-bot@canonical.com>  Tue, 20 Oct 2015 10:55:11 +0000
->>>>>>> f2a7e26f
 
 dbus-cpp (4.3.0+15.04.20150505-0ubuntu1) vivid; urgency=medium
 
